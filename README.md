# EKS NVIDIA Tools - Unified CLI for EKS AMI and NVIDIA Driver Management

A comprehensive toolkit for managing NVIDIA drivers between Amazon EKS nodegroup AMIs and container images across both x86_64 and ARM64 architectures. This unified CLI provides a modern, modular interface for aligning GPU drivers, parsing AMI releases, and generating nodegroup templates.

## 🚀 Quick Start

```bash
# Install dependencies
pip install beautifulsoup4 tabulate pyyaml requests

# Check version and capabilities
python -m eks_nvidia_tools.cli.main version --verbose

# Parse AMI releases for driver information
python -m eks_nvidia_tools.cli.main parse --k8s-version 1.32 --architecture arm64

# Align drivers between AMI and containers (with AWS profile and region)
python -m eks_nvidia_tools.cli.main align \
    --strategy ami-first \
    --cluster-name my-cluster \
    --profile production \
    --region us-west-2

# Generate nodegroup templates
python -m eks_nvidia_tools.cli.main template --generate --workload ml-training --architecture arm64
```

## 📋 Table of Contents

- [Overview](#overview)
- [Installation](#installation)
- [Unified CLI Commands](#unified-cli-commands)
- [Command Reference](#command-reference)
- [Architecture Support](#architecture-support)
- [Driver Alignment Strategies](#driver-alignment-strategies)
- [Template Management](#template-management)
- [Comprehensive Examples](#comprehensive-examples)
- [Troubleshooting](#troubleshooting)

## Overview

Managing NVIDIA drivers in Kubernetes environments requires careful coordination between:
- **EKS nodegroup AMI driver versions** (kmod-nvidia-latest-dkms)
- **Container image driver versions** (libnvidia-compute, libnvidia-encode, libnvidia-decode)
- **Architecture differences** between x86_64 and ARM64 (Graviton)

### Key Features

- 🎯 **Unified CLI Interface** - Single `eks-nvidia-tools` command with intuitive subcommands
- 🏗️ **Multi-Architecture Support** - Full x86_64 and ARM64 (Graviton) compatibility
- 📊 **Multiple Output Formats** - Table, JSON, and YAML output for automation
- 🔄 **Driver Alignment Strategies** - AMI-first and container-first approaches
- 📝 **Template Management** - Generate, validate, and merge nodegroup templates
- 🔍 **Comprehensive Validation** - Input validation with helpful error messages
- 📈 **Progress Indicators** - Real-time feedback during operations

## Installation

### Prerequisites

- Python 3.7+
- AWS CLI configured with appropriate permissions

### Dependencies

```bash
pip install beautifulsoup4 tabulate pyyaml requests
```

### AWS Permissions

Your AWS credentials need these permissions:

```json
{
    "Version": "2012-10-17",
    "Statement": [
        {
            "Effect": "Allow",
            "Action": [
                "eks:DescribeCluster",
                "eks:DescribeNodegroup",
                "eks:CreateNodegroup"
            ],
            "Resource": "*"
        }
    ]
}
```

### AWS Configuration

The CLI supports AWS profile and region specification in multiple ways:

```bash
# Global options (apply to all commands)
python -m eks_nvidia_tools.cli.main --aws-profile production --aws-region us-west-2 <command>

# Command-specific options
python -m eks_nvidia_tools.cli.main align --strategy ami-first --profile staging --region eu-central-1

# Environment variables (fallback)
export AWS_PROFILE=production
export AWS_DEFAULT_REGION=us-west-2
python -m eks_nvidia_tools.cli.main align --strategy ami-first

# AWS CLI default profile and region (fallback)
aws configure set default.region us-east-1
python -m eks_nvidia_tools.cli.main align --strategy ami-first
```

**Priority Order:**
1. Command-line arguments (`--profile`, `--region`)
2. Global CLI arguments (`--aws-profile`, `--aws-region`)
3. Environment variables (`AWS_PROFILE`, `AWS_DEFAULT_REGION`)
4. AWS CLI configuration files

## Unified CLI Commands

The unified CLI provides four main commands:

| Command | Purpose | Example |
|---------|---------|---------|
| `parse` | Parse EKS AMI releases and find NVIDIA driver versions | `parse --k8s-version 1.32` |
| `align` | Align NVIDIA drivers between AMIs and containers | `align --strategy ami-first` |
| `template` | Generate, validate, and merge nodegroup templates | `template --generate --workload ml-training` |
| `version` | Show version and capability information | `version --verbose` |

### Basic Command Structure

```bash
python -m eks_nvidia_tools.cli.main <command> [options]

# Global AWS options (can be used with any command):
python -m eks_nvidia_tools.cli.main --aws-profile production --aws-region us-west-2 <command> [options]

# Or create an alias for convenience:
alias eks-nvidia-tools="python -m eks_nvidia_tools.cli.main"
eks-nvidia-tools parse --help
```

## Command Reference

### Parse Command

Search and analyze EKS AMI releases for NVIDIA driver information.

```bash
# Basic usage
python -m eks_nvidia_tools.cli.main parse [options]

# Key options:
--k8s-version VERSION          # Kubernetes version (e.g., 1.32, 1.31)
--driver-version VERSION       # NVIDIA driver version to search
--architecture {x86_64,arm64}  # Target architecture
--ami-type TYPE                # Specific AMI type to search
--fuzzy                        # Use fuzzy matching for driver search
--latest                       # Find latest release for K8s version
--list-versions                # List all available K8s versions
--output {table,json,yaml}     # Output format
--debug-release RELEASE        # Debug specific release
```

### Align Command

Align NVIDIA drivers between EKS AMIs and container images.

```bash
# Basic usage
python -m eks_nvidia_tools.cli.main align --strategy STRATEGY [options]

# Required options:
--strategy {ami-first,container-first}  # Alignment strategy

# Target options:
--cluster-name NAME            # EKS cluster name
--k8s-version VERSION          # Kubernetes version (alternative to cluster-name)
--architecture {x86_64,arm64}  # Target architecture

# Strategy-specific options:
--current-driver-version VER   # Required for container-first strategy

# Configuration options:
--nodegroup-name NAME          # Override nodegroup name
--template PATH                # Custom template file
--instance-types TYPE [TYPE...] # EC2 instance types
--capacity-type {ON_DEMAND,SPOT} # Capacity type
--min-size, --max-size, --desired-size # Scaling configuration

# Execution options:
--plan-only                    # Show plan without executing
--output-file FILE             # Output configuration file
--generate-template            # Generate sample template and exit
```

### Template Command

Generate, validate, and merge nodegroup templates.

```bash
# Basic usage
python -m eks_nvidia_tools.cli.main template [operation] [options]

# Operations:
--generate                     # Generate new template
--validate FILE                # Validate existing template
--merge FILE [FILE...]         # Merge multiple templates

# Generation options:
--workload {ml-training,ml-inference,general-gpu,custom}
--cluster-name NAME            # EKS cluster name
--nodegroup-name NAME          # Nodegroup name
--architecture {x86_64,arm64}  # Target architecture

# Instance configuration:
--instance-types TYPE [TYPE...] # EC2 instance types
--capacity-type {ON_DEMAND,SPOT} # Capacity type
--disk-size SIZE               # Disk size in GB

# Scaling configuration:
--min-size, --max-size, --desired-size # Node scaling

# Output:
--output-file FILE             # Output template file
--output {table,json,yaml}     # Output format
```

### Version Command

Display version and capability information.

```bash
# Basic usage
python -m eks_nvidia_tools.cli.main version [options]

# Options:
--verbose                      # Show detailed version info
--output {table,json,yaml}     # Output format
```

## Architecture Support

### x86_64 (Intel/AMD) Support

```bash
# Default architecture - explicit specification optional
python -m eks_nvidia_tools.cli.main parse --k8s-version 1.32

# Explicit x86_64 specification
python -m eks_nvidia_tools.cli.main parse --k8s-version 1.32 --architecture x86_64

# Supported AMI types:
# - AL2023_x86_64_NVIDIA (recommended)
# - AL2_x86_64_GPU (deprecated)

# Common instance types: g4dn.*, g5.*, p3.*, p4d.*
```

### ARM64 (Graviton) Support

```bash
# ARM64 architecture with explicit specification
python -m eks_nvidia_tools.cli.main parse --k8s-version 1.32 --architecture arm64

# Template generation for ARM64
python -m eks_nvidia_tools.cli.main template --generate --workload ml-training --architecture arm64

# Supported AMI types:
# - AL2023_ARM_64_NVIDIA

# Common instance types: g5g.*, c6g.*, m6g.*, r6g.*
```

### Architecture-Specific Examples

```bash
# Compare driver availability across architectures
python -m eks_nvidia_tools.cli.main parse --driver-version 570.124.06 --architecture x86_64
python -m eks_nvidia_tools.cli.main parse --driver-version 570.124.06 --architecture arm64

# Generate templates for multi-arch deployment
python -m eks_nvidia_tools.cli.main template --generate --workload general-gpu --architecture x86_64 --output-file x86-template.json
python -m eks_nvidia_tools.cli.main template --generate --workload general-gpu --architecture arm64 --output-file arm64-template.json
```

## Driver Alignment Strategies

### AMI-First Strategy (Recommended)

Use the latest EKS AMI and update container drivers to match.

**Benefits:**
- ✅ Latest security patches and optimizations
- ✅ Best long-term support
- ✅ Future-proof approach

**Use Cases:**
- New deployments
- Regular maintenance windows
- CI/CD pipeline updates

```bash
# Basic AMI-first alignment
python -m eks_nvidia_tools.cli.main align \
    --strategy ami-first \
    --cluster-name my-production-cluster \
    --architecture x86_64 \
    --profile production \
    --region us-east-1

# AMI-first with custom configuration
python -m eks_nvidia_tools.cli.main align \
    --strategy ami-first \
    --cluster-name my-cluster \
    --nodegroup-name gpu-workers-v2 \
    --instance-types g5.2xlarge g5.4xlarge \
    --capacity-type SPOT \
    --min-size 2 --max-size 20 --desired-size 5 \
    --profile production \
    --region us-west-2
```

### Container-First Strategy

Keep existing container drivers and find compatible AMI.

**Benefits:**
- ✅ No container image changes required
- ✅ Useful for existing applications
- ✅ Minimal disruption to existing workflows

**Use Cases:**
- Existing application support
- Vendor-locked container images
- Gradual migration scenarios

```bash
# Basic container-first alignment
python -m eks_nvidia_tools.cli.main align \
    --strategy container-first \
    --current-driver-version 570.124.06 \
    --cluster-name my-production-cluster \
    --profile production \
    --region eu-west-1

# Container-first with specific K8s version
python -m eks_nvidia_tools.cli.main align \
    --strategy container-first \
    --current-driver-version 550.127.08 \
    --k8s-version 1.31 \
    --architecture arm64 \
    --nodegroup-name existing-gpu-workers \
    --profile staging \
    --region ap-southeast-1
```

## Template Management

### Workload-Optimized Templates

Generate templates optimized for specific GPU workloads:

```bash
# ML Training workload (high memory, multiple GPUs)
python -m eks_nvidia_tools.cli.main template \
    --generate \
    --workload ml-training \
    --cluster-name ml-cluster \
    --instance-types g5.12xlarge g5.24xlarge \
    --capacity-type SPOT \
    --max-size 50

# ML Inference workload (cost-optimized, auto-scaling)
python -m eks_nvidia_tools.cli.main template \
    --generate \
    --workload ml-inference \
    --cluster-name inference-cluster \
    --instance-types g4dn.xlarge g4dn.2xlarge \
    --capacity-type ON_DEMAND \
    --min-size 1 --max-size 10

# General GPU workload (balanced configuration)
python -m eks_nvidia_tools.cli.main template \
    --generate \
    --workload general-gpu \
    --cluster-name general-cluster \
    --architecture arm64 \
    --instance-types g5g.xlarge
```

### Template Validation and Merging

```bash
# Validate existing template
python -m eks_nvidia_tools.cli.main template \
    --validate nodegroup-template.json

# Merge multiple templates
python -m eks_nvidia_tools.cli.main template \
    --merge base-template.json override-template.json \
    --output-file merged-template.json

# Validate with different output formats
python -m eks_nvidia_tools.cli.main template \
    --validate my-template.json \
    --output json
```

## Comprehensive Examples

### Example 1: Complete x86_64 ML Training Setup

```bash
# Step 1: Check available Kubernetes versions
python -m eks_nvidia_tools.cli.main parse --list-versions

# Step 2: Find latest driver for target K8s version
python -m eks_nvidia_tools.cli.main parse \
    --k8s-version 1.32 \
    --architecture x86_64 \
    --latest

# Step 3: Generate optimized template for ML training
python -m eks_nvidia_tools.cli.main template \
    --generate \
    --workload ml-training \
    --cluster-name ml-production \
    --nodegroup-name training-workers \
    --architecture x86_64 \
    --instance-types g5.12xlarge g5.24xlarge \
    --capacity-type SPOT \
    --min-size 0 --max-size 20 --desired-size 2 \
    --output-file ml-training-template.json

# Step 4: Align drivers using AMI-first strategy
python -m eks_nvidia_tools.cli.main align \
    --strategy ami-first \
    --cluster-name ml-production \
    --template ml-training-template.json \
    --profile production \
    --region us-east-1 \
    --output-file ml-nodegroup-config.json

# Step 5: Review configuration before deployment
cat ml-nodegroup-config.json | python -m json.tool
```

### Example 2: ARM64 Inference Deployment

```bash
# Step 1: Check ARM64 driver availability
python -m eks_nvidia_tools.cli.main parse \
    --k8s-version 1.32 \
    --architecture arm64 \
    --output json

# Step 2: Generate ARM64 inference template
python -m eks_nvidia_tools.cli.main template \
    --generate \
    --workload ml-inference \
    --cluster-name inference-arm64 \
    --nodegroup-name inference-workers \
    --architecture arm64 \
    --instance-types g5g.xlarge g5g.2xlarge \
    --capacity-type ON_DEMAND \
    --output-file arm64-inference-template.json

# Step 3: Plan deployment (dry run)
python -m eks_nvidia_tools.cli.main align \
    --strategy ami-first \
    --cluster-name inference-arm64 \
    --architecture arm64 \
    --template arm64-inference-template.json \
    --plan-only

# Step 4: Execute deployment
python -m eks_nvidia_tools.cli.main align \
    --strategy ami-first \
    --cluster-name inference-arm64 \
    --architecture arm64 \
    --template arm64-inference-template.json \
    --output-file arm64-nodegroup-config.json
```

### Example 3: Existing Container Migration

```bash
# Step 1: Identify current container driver version
docker run --rm nvidia/cuda:11.8-runtime-ubuntu22.04 nvidia-smi --query-gpu=driver_version --format=csv,noheader,nounits

# Step 2: Find compatible AMI for existing driver
python -m eks_nvidia_tools.cli.main parse \
    --driver-version 525.147.05 \
    --architecture x86_64 \
    --fuzzy

# Step 3: Use container-first strategy for compatibility
python -m eks_nvidia_tools.cli.main align \
    --strategy container-first \
    --current-driver-version 525.147.05 \
    --cluster-name existing-cluster \
    --nodegroup-name existing-gpu-workers \
    --architecture x86_64 \
    --output yaml

# Step 4: Plan migration to newer drivers
python -m eks_nvidia_tools.cli.main align \
    --strategy ami-first \
    --cluster-name existing-cluster \
    --nodegroup-name updated-gpu-workers \
    --plan-only
```

### Example 4: Multi-Architecture Deployment

```bash
# Generate templates for both architectures
python -m eks_nvidia_tools.cli.main template \
    --generate \
    --workload general-gpu \
    --cluster-name multi-arch-cluster \
    --nodegroup-name gpu-workers-x86 \
    --architecture x86_64 \
    --instance-types g4dn.xlarge \
    --output-file x86-template.json

python -m eks_nvidia_tools.cli.main template \
    --generate \
    --workload general-gpu \
    --cluster-name multi-arch-cluster \
    --nodegroup-name gpu-workers-arm64 \
    --architecture arm64 \
    --instance-types g5g.xlarge \
    --output-file arm64-template.json

# Align drivers for both architectures
python -m eks_nvidia_tools.cli.main align \
    --strategy ami-first \
    --cluster-name multi-arch-cluster \
    --architecture x86_64 \
    --template x86-template.json \
    --output-file x86-nodegroup-config.json

python -m eks_nvidia_tools.cli.main align \
    --strategy ami-first \
    --cluster-name multi-arch-cluster \
    --architecture arm64 \
    --template arm64-template.json \
    --output-file arm64-nodegroup-config.json

# Deploy both nodegroups
aws eks create-nodegroup --cli-input-json file://x86-nodegroup-config.json
aws eks create-nodegroup --cli-input-json file://arm64-nodegroup-config.json
```

<<<<<<< HEAD

=======
>>>>>>> 8b4a7a2f
## Troubleshooting

### Common Issues and Solutions

#### 1. Driver Version Not Found

```bash
# Problem: No compatible AMI found for driver version
# Solution: Use fuzzy search to find similar versions
python -m eks_nvidia_tools.cli.main parse \
    --driver-version 570 \
    --fuzzy \
    --architecture x86_64

# Alternative: Check what's available for your K8s version
python -m eks_nvidia_tools.cli.main parse \
    --k8s-version 1.32 \
    --latest
```

#### 2. Architecture Compatibility Issues

```bash
# Problem: Instance type incompatible with architecture
# Solution: Check architecture-specific instance types
python -m eks_nvidia_tools.cli.main template \
    --generate \
    --architecture arm64 \
    --instance-types g5g.xlarge  # ARM64-compatible

# Avoid: g4dn.xlarge with ARM64 (x86_64 only)
```

#### 3. Template Validation Errors

```bash
# Problem: Template validation fails
# Solution: Validate and fix template
python -m eks_nvidia_tools.cli.main template \
    --validate my-template.json \
    --output json

# Fix common issues:
# - Missing required fields (clusterName, nodeRole, subnets)
# - Invalid instance types for architecture
# - Incorrect scaling configuration
```

#### 4. AWS Permission Issues

```bash
# Problem: AccessDenied errors
# Solution: Verify AWS configuration and permissions
aws sts get-caller-identity --profile production
aws eks describe-cluster --name my-cluster --profile production --region us-west-2

# Check EKS permissions:
# - eks:DescribeCluster
# - eks:DescribeNodegroup
# - eks:CreateNodegroup

# Test with specific profile and region
python -m eks_nvidia_tools.cli.main align \
    --strategy ami-first \
    --cluster-name my-cluster \
    --profile production \
    --region us-west-2 \
    --plan-only
```

#### 5. AWS Profile/Region Configuration Issues

```bash
# Problem: Invalid AWS profile or region format
# Solution: Use valid AWS profile and region names
python -m eks_nvidia_tools.cli.main parse \
    --profile my-production-profile \
    --region us-east-1

# Problem: Profile doesn't exist
# Solution: List available profiles and create if needed
aws configure list-profiles
aws configure set --profile new-profile region us-west-2
aws configure set --profile new-profile aws_access_key_id YOUR_KEY
aws configure set --profile new-profile aws_secret_access_key YOUR_SECRET
```

### Debug Mode

Enable verbose output for detailed troubleshooting:

```bash
# Enable global verbose mode
python -m eks_nvidia_tools.cli.main --verbose parse --k8s-version 1.32

# Command-specific debug options
python -m eks_nvidia_tools.cli.main parse --debug-release v20241121
```

### Output Formats for Automation

Use structured output formats for scripting and automation:

```bash
# JSON output for programmatic parsing
python -m eks_nvidia_tools.cli.main parse \
    --k8s-version 1.32 \
    --output json | jq '.results[0].driver_version'

# YAML output for configuration management
python -m eks_nvidia_tools.cli.main template \
    --generate \
    --workload ml-training \
    --output yaml > training-config.yaml
```


## Output Examples

### Parse Command Output

```bash
$ python -m eks_nvidia_tools.cli.main parse --k8s-version 1.32 --latest

Finding latest release for K8s 1.32... ✓ Done (2.1s)

┌─────────────────┬──────────────────┬─────────────────┐
│ Release Version │ Driver Version   │ Release Date    │
├─────────────────┼──────────────────┼─────────────────┤
│ v20241121       │ 570.124.06       │ 2024-11-21      │
└─────────────────┴──────────────────┴─────────────────┘
```

### Align Command Output

```bash
$ python -m eks_nvidia_tools.cli.main align --strategy ami-first --cluster-name my-cluster

Finding latest AMI for Kubernetes version... ✓ Done (1.8s)

┌─────────────────────────┬────────────────────────────────────┐
│ Property                │ Value                              │
├─────────────────────────┼────────────────────────────────────┤
│ Strategy                │ ami-first                          │
│ Kubernetes Version      │ 1.32                               │
│ Architecture            │ x86_64                             │
│ AMI Release Version     │ 20241121                           │
│ AMI Driver Version      │ 570.124.06-1.amzn2023             │
│ Container Driver Version│ 570.124.06                        │
│ Formatted Driver Version│ 570_570.124.06-1ubuntu0.22.04.1   │
└─────────────────────────┴────────────────────────────────────┘

Generating nodegroup configuration... ✓ Done (0.2s)
✓ x86_64 configuration generation completed!
ℹ Use the generated configuration to create your nodegroup when ready.
```

### Template Command Output

```bash
$ python -m eks_nvidia_tools.cli.main template --generate --workload ml-training --architecture arm64

Building nodegroup configuration... ✓ Done (0.1s)
Generating ml-training template... ✓ Done (0.3s)
Writing template to nodegroup-ml-training-arm64.json... ✓ Done (0.0s)

Template Configuration:
  Name: gpu-workers-arm64
  Type: ml-training
  Architecture: arm64
  Instance Type: N/A
  AMI Type: AL2023_ARM_64_NVIDIA

✓ Template generated: nodegroup-ml-training-arm64.json
ℹ Configuration for ARM64:
ℹ   • Workload: ml-training
ℹ   • Instance types: ['g5g.xlarge']
ℹ   • Capacity type: ON_DEMAND
ℹ   • Scaling: 0-10 nodes
```

## Contributing

Contributions are welcome! This project follows a modular architecture with clear separation of concerns:

```
eks_nvidia_tools/
├── cli/                    # Unified CLI interface and commands
│   ├── commands/           # Individual command implementations
│   ├── shared/             # Shared utilities (arguments, output, validation)
│   └── legacy/             # Backward compatibility wrappers
├── core/                   # Core AMI parsing and GitHub integration
├── models/                 # Data models and types (AMI, NodeGroup, etc.)
├── utils/                  # Utility functions (templates, architecture)
└── tests/                  # Comprehensive test suites
```

### Development Setup

```bash
git clone <repository-url>
cd eks-gpu
pip install beautifulsoup4 tabulate pyyaml requests

# Run tests
python test_cli_comprehensive.py
```

### Testing Different Scenarios

```bash
# Test all CLI commands
python -m eks_nvidia_tools.cli.main version --verbose
python -m eks_nvidia_tools.cli.main parse --list-versions
python -m eks_nvidia_tools.cli.main template --generate --workload general-gpu

# Test architecture support
python -m eks_nvidia_tools.cli.main parse --k8s-version 1.32 --architecture arm64
python -m eks_nvidia_tools.cli.main template --generate --architecture arm64
```

## License

This project is licensed under the MIT License - see the LICENSE file for details.

## Acknowledgments

- AWS EKS team for comprehensive AMI documentation and ARM64 support
- NVIDIA for maintaining public driver repositories across architectures
- Community contributors for testing and feedback on multi-architecture deployments

---

**🎯 Pro Tip**: Use `--plan-only` mode to preview changes before execution, especially in production environments!

**🚀 ARM64 Tip**: When deploying on ARM64, use Graviton-optimized instance types (g5g.*, c6g.*, etc.) for best price/performance ratio!

**📊 Automation Tip**: Use JSON/YAML output formats with `--output json` for integration with CI/CD pipelines and infrastructure-as-code tools!<|MERGE_RESOLUTION|>--- conflicted
+++ resolved
@@ -553,10 +553,7 @@
 aws eks create-nodegroup --cli-input-json file://arm64-nodegroup-config.json
 ```
 
-<<<<<<< HEAD
-
-=======
->>>>>>> 8b4a7a2f
+
 ## Troubleshooting
 
 ### Common Issues and Solutions
